--- conflicted
+++ resolved
@@ -40,12 +40,7 @@
             end
         end
         # Generic test
-<<<<<<< HEAD
-        fs = basins_fractions(mapper, sampler; show_progress = false)
-        approx_atts_sampler = extract_attractors(mapper)
-=======
         fs = basins_fractions(mapper, sampler; N = 100, show_progress = false)
->>>>>>> 8171746f
         for k in keys(fs)
             @test 0 ≤ fs[k] ≤ 1
         end
